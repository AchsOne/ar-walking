--- conflicted
+++ resolved
@@ -57,9 +57,6 @@
     androidTestImplementation(libs.androidx.ui.test.junit4)
     debugImplementation(libs.androidx.ui.tooling)
     debugImplementation(libs.androidx.ui.test.manifest)
-<<<<<<< HEAD
+    implementation(libs.androidx.navigation.compose)
     implementation(libs.gson)
-=======
-    implementation(libs.androidx.navigation.compose)
->>>>>>> b8f6bc34
 }