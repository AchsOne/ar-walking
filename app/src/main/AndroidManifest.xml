--- conflicted
+++ resolved
@@ -1,46 +1,27 @@
 <?xml version="1.0" encoding="utf-8"?>
 
-<<<<<<< HEAD
-    <application
-        android:allowBackup="true"
-        android:dataExtractionRules="@xml/data_extraction_rules"
-        android:fullBackupContent="@xml/backup_rules"
-        android:icon="@mipmap/ic_launcher"
-        android:label="@string/app_name"
-        android:roundIcon="@mipmap/ic_launcher_round"
-        android:supportsRtl="true"
-        android:theme="@style/Theme.ArWalking"
-        tools:targetApi="31">
-        <activity
-            android:name=".MainActivity"
-            android:exported="true"
-            android:theme="@style/Theme.ArWalking">
-            <intent-filter>
-                <action android:name="android.intent.action.MAIN" />
-=======
 <manifest
     xmlns:android="http://schemas.android.com/apk/res/android"
     xmlns:tools="http://schemas.android.com/tools"
     package="com.example.arwalking">
-<application
-android:allowBackup="true"
-android:label="@string/app_name"
-android:supportsRtl="true"
-android:theme="@style/Theme.ArWalking"
-tools:targetApi="31">
->>>>>>> b8f6bc34
+    <application
+        android:allowBackup="true"
+        android:label="@string/app_name"
+        android:supportsRtl="true"
+        android:theme="@style/Theme.ArWalking"
+        tools:targetApi="31">
 
-<activity
-android:name=".MainActivity"
-android:exported="true"
-android:label="@string/app_name"
-android:theme="@style/Theme.ArWalking">
+        <activity
+            android:name=".MainActivity"
+            android:exported="true"
+            android:label="@string/app_name"
+            android:theme="@style/Theme.ArWalking">
 
-<intent-filter>
-    <action android:name="android.intent.action.MAIN"/>
-    <category android:name="android.intent.category.LAUNCHER"/>
-</intent-filter>
-</activity>
+            <intent-filter>
+                <action android:name="android.intent.action.MAIN"/>
+                <category android:name="android.intent.category.LAUNCHER"/>
+            </intent-filter>
+        </activity>
 
     </application>
-    </manifest>+</manifest>