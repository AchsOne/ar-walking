--- conflicted
+++ resolved
@@ -1,10 +1,6 @@
 [versions]
-<<<<<<< HEAD
 agp = "8.11.1"
 blurview = "1.6.6"
-=======
-agp = "8.8.2"
->>>>>>> a822b6a0
 kotlin = "2.0.0"
 coreKtx = "1.16.0"
 junit = "4.13.2"
@@ -12,14 +8,10 @@
 espressoCore = "3.6.1"
 lifecycleRuntimeKtx = "2.9.1"
 activityCompose = "1.10.1"
-navigationCompose = "2.7.7"
 composeBom = "2024.04.01"
-<<<<<<< HEAD
 navigationCompose = "2.9.2"
 camera = "1.4.2"
-=======
 appcompat = "1.7.1"
->>>>>>> a822b6a0
 
 [libraries]
 androidx-core-ktx = { group = "androidx.core", name = "core-ktx", version.ref = "coreKtx" }
