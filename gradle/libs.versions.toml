--- conflicted
+++ resolved
@@ -8,11 +8,7 @@
 lifecycleRuntimeKtx = "2.9.1"
 activityCompose = "1.10.1"
 composeBom = "2024.04.01"
-<<<<<<< HEAD
 appcompat = "1.7.1"
-=======
-navigationCompose = "2.9.2"
->>>>>>> b8f6bc34
 
 [libraries]
 androidx-core-ktx = { group = "androidx.core", name = "core-ktx", version.ref = "coreKtx" }
